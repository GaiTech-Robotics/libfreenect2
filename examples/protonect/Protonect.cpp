--- conflicted
+++ resolved
@@ -55,57 +55,15 @@
     binpath = program_path.substr(0, executable_name_idx);
   }
 
-<<<<<<< HEAD
-  uint16_t vid = 0x045E;
-  uint16_t pid_official = 0x02D8;
-  uint16_t pid_preview = 0x02C4;
-  uint16_t mi = 0x00;
-
-  bool debug_mode = false;
-
-  libusb_device_handle *handle;
-  libusb_device *dev;
-  uint8_t bus;
-  const char* speed_name[5] =
-  { "Unknown", "1.5 Mbit/s (USB LowSpeed)", "12 Mbit/s (USB FullSpeed)", "480 Mbit/s (USB HighSpeed)", "5000 Mbit/s (USB SuperSpeed)" };
-
-  int r;
-
-  const struct libusb_version* version;
-  version = libusb_get_version();
-  printf("Using libusbx v%d.%d.%d.%d\n\n", version->major, version->minor, version->micro, version->nano);
-
-  r = libusb_init(NULL);
-  if (r < 0)
-    return r;
-
-  libusb_set_debug(NULL, debug_mode ? LIBUSB_LOG_LEVEL_DEBUG : LIBUSB_LOG_LEVEL_INFO);
-
-  printf("Opening official device %04X:%04X...\n", vid, pid_official);
-  handle = libusb_open_device_with_vid_pid(NULL, vid, pid_official);
-=======
   glfwInit();
 
   libfreenect2::Freenect2 freenect2;
   libfreenect2::Freenect2Device *dev = freenect2.openDefaultDevice();
->>>>>>> 829e2c29
 
   if(dev == 0)
   {
-<<<<<<< HEAD
-    printf("Unable to open official device...\n");
-    printf("Trying preview device %04X:%04X...\n", vid, pid_preview);
-    handle = libusb_open_device_with_vid_pid(NULL, vid, pid_preview);
-    if (handle == NULL)
-    {
-      perr("  Failed.\n");
-      //system("PAUSE");
-      return -1;
-    }
-=======
     std::cout << "no device connected or failure opening the default one!" << std::endl;
     return -1;
->>>>>>> 829e2c29
   }
 
   signal(SIGINT,sigint_handler);
