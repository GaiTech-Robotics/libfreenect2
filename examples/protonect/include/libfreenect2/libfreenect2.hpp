/*
 * This file is part of the OpenKinect Project. http://www.openkinect.org
 *
 * Copyright (c) 2014 individual OpenKinect contributors. See the CONTRIB file
 * for details.
 *
 * This code is licensed to you under the terms of the Apache License, version
 * 2.0, or, at your option, the terms of the GNU General Public License,
 * version 2.0. See the APACHE20 and GPL2 files for the text of the licenses,
 * or the following URLs:
 * http://www.apache.org/licenses/LICENSE-2.0
 * http://www.gnu.org/licenses/gpl-2.0.txt
 *
 * If you redistribute this file in source form, modified or unmodified, you
 * may:
 *   1) Leave this header intact and distribute it under the same terms,
 *      accompanying it with the APACHE20 and GPL20 files, or
 *   2) Delete the Apache 2.0 clause and accompany it with the GPL2 file, or
 *   3) Delete the GPL v2 clause and accompany it with the APACHE20 file
 * In all cases you must keep the copyright notice intact and include a copy
 * of the CONTRIB file.
 *
 * Binary distributions must follow the binary distribution requirements of
 * either License.
 */

#ifndef LIBFREENECT2_HPP_
#define LIBFREENECT2_HPP_

#include <libfreenect2/frame_listener.hpp>

namespace libfreenect2
{

class PacketPipeline;

class Freenect2Device
{
public:
  static const unsigned int VendorId = 0x045E;
  static const unsigned int ProductId = 0x02D8;
  static const unsigned int ProductIdPreview = 0x02C4;

  struct ColorCameraParams
  {
    float fx, fy, cx, cy;
  };

  struct IrCameraParams
  {
    float fx, fy, cx, cy, k1, k2, k3, p1, p2;
  };

  virtual ~Freenect2Device();

  virtual std::string getSerialNumber() = 0;
  virtual std::string getFirmwareVersion() = 0;

  virtual Freenect2Device::ColorCameraParams getColorCameraParams() = 0;
  virtual Freenect2Device::IrCameraParams getIrCameraParams() = 0;


  virtual void setColorFrameListener(libfreenect2::FrameListener* rgb_frame_listener) = 0;
  virtual void setIrAndDepthFrameListener(libfreenect2::FrameListener* ir_frame_listener) = 0;

  virtual void start() = 0;
  virtual void stop() = 0;
  virtual void close() = 0;
};

class Freenect2Impl;

class Freenect2
{
public:
  Freenect2(void *usb_context = 0);
  virtual ~Freenect2();

  int enumerateDevices();

  std::string getDeviceSerialNumber(int idx);
  std::string getDefaultDeviceSerialNumber();

  Freenect2Device *openDevice(int idx);
  Freenect2Device *openDevice(int idx, const PacketPipeline *factory);
  Freenect2Device *openDevice(const std::string &serial);
  Freenect2Device *openDevice(const std::string &serial, const PacketPipeline *factory);

  Freenect2Device *openDefaultDevice();
<<<<<<< HEAD
  Freenect2Device *openDefaultDevice(const PacketPipeline *factory);
=======
protected:
  Freenect2Device *openDevice(int idx, bool attempting_reset);
>>>>>>> 631baf4f
private:
  Freenect2Impl *impl_;
};

} /* namespace libfreenect2 */
#endif /* LIBFREENECT2_HPP_ */<|MERGE_RESOLUTION|>--- conflicted
+++ resolved
@@ -87,12 +87,9 @@
   Freenect2Device *openDevice(const std::string &serial, const PacketPipeline *factory);
 
   Freenect2Device *openDefaultDevice();
-<<<<<<< HEAD
   Freenect2Device *openDefaultDevice(const PacketPipeline *factory);
-=======
 protected:
-  Freenect2Device *openDevice(int idx, bool attempting_reset);
->>>>>>> 631baf4f
+  Freenect2Device *openDevice(int idx, const PacketPipeline *factory, bool attempting_reset);
 private:
   Freenect2Impl *impl_;
 };
